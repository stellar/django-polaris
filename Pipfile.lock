--- conflicted
+++ resolved
@@ -205,19 +205,11 @@
         },
         "charset-normalizer": {
             "hashes": [
-<<<<<<< HEAD
-                "sha256:1eecaa09422db5be9e29d7fc65664e6c33bd06f9ced7838578ba40d58bdf3721",
-                "sha256:b0b883e8e874edfdece9c28f314e3dd5badf067342e42fb162203335ae61aa2c"
-            ],
-            "markers": "python_version >= '3.5'",
-            "version": "==2.0.9"
-=======
                 "sha256:876d180e9d7432c5d1dfd4c5d26b72f099d503e8fcc0feb7532c9289be60fcbd",
                 "sha256:cb957888737fc0bbcd78e3df769addb41fd1ff8cf950dc9e7ad7793f1bf44455"
             ],
             "markers": "python_version >= '3.5'",
             "version": "==2.0.10"
->>>>>>> 78c9d21c
         },
         "cryptography": {
             "hashes": [
@@ -254,19 +246,11 @@
         },
         "django-cors-headers": {
             "hashes": [
-<<<<<<< HEAD
-                "sha256:1390b5846e9835b0911e2574409788af87cd9154246aafbdc8ec546c93698fe6",
-                "sha256:b5a874b492bcad99f544bb76ef679472259eb41ee5644ca62d1a94ddb26b7f6e"
-            ],
-            "index": "pypi",
-            "version": "==3.10.1"
-=======
                 "sha256:a22be2befd4069c4fc174f11cf067351df5c061a3a5f94a01650b4e928b0372b",
                 "sha256:eb98389bf7a2afc5d374806af4a9149697e3a6955b5a2dc2bf049f7d33647456"
             ],
             "index": "pypi",
             "version": "==3.11.0"
->>>>>>> 78c9d21c
         },
         "django-environ": {
             "hashes": [
@@ -505,19 +489,11 @@
         },
         "requests": {
             "hashes": [
-<<<<<<< HEAD
-                "sha256:8e5643905bf20a308e25e4c1dd379117c09000bf8a82ebccc462cfb1b34a16b5",
-                "sha256:f71a09d7feba4a6b64ffd8e9d9bc60f9bf7d7e19fd0e04362acb1cfc2e3d98df"
-            ],
-            "markers": "python_version >= '2.7' and python_version not in '3.0, 3.1, 3.2, 3.3, 3.4, 3.5'",
-            "version": "==2.27.0"
-=======
                 "sha256:68d7c56fd5a8999887728ef304a6d12edc7be74f1cfa47714fc8b414525c9a61",
                 "sha256:f22fa1e554c9ddfd16e6e41ac79759e17be9e492b3587efa038054674760e72d"
             ],
             "markers": "python_version >= '2.7' and python_version not in '3.0, 3.1, 3.2, 3.3, 3.4, 3.5'",
             "version": "==2.27.1"
->>>>>>> 78c9d21c
         },
         "six": {
             "hashes": [
@@ -693,19 +669,11 @@
         },
         "astroid": {
             "hashes": [
-<<<<<<< HEAD
-                "sha256:72ace9c3333e274e9248168fc4f3e300da8545af1c303bd69197027f49e2bfff",
-                "sha256:aa296702f1a5c3102c860de49473aaa90a7f6d221555d5cf2678940a9be32a4e"
-            ],
-            "markers": "python_full_version >= '3.6.2'",
-            "version": "==2.9.2"
-=======
                 "sha256:1efdf4e867d4d8ba4a9f6cf9ce07cd182c4c41de77f23814feb27ca93ca9d877",
                 "sha256:506daabe5edffb7e696ad82483ad0228245a9742ed7d2d8c9cdb31537decf9f6"
             ],
             "markers": "python_full_version >= '3.6.2'",
             "version": "==2.9.3"
->>>>>>> 78c9d21c
         },
         "attrs": {
             "hashes": [
@@ -761,19 +729,11 @@
         },
         "charset-normalizer": {
             "hashes": [
-<<<<<<< HEAD
-                "sha256:1eecaa09422db5be9e29d7fc65664e6c33bd06f9ced7838578ba40d58bdf3721",
-                "sha256:b0b883e8e874edfdece9c28f314e3dd5badf067342e42fb162203335ae61aa2c"
-            ],
-            "markers": "python_version >= '3.5'",
-            "version": "==2.0.9"
-=======
                 "sha256:876d180e9d7432c5d1dfd4c5d26b72f099d503e8fcc0feb7532c9289be60fcbd",
                 "sha256:cb957888737fc0bbcd78e3df769addb41fd1ff8cf950dc9e7ad7793f1bf44455"
             ],
             "markers": "python_version >= '3.5'",
             "version": "==2.0.10"
->>>>>>> 78c9d21c
         },
         "click": {
             "hashes": [
@@ -1153,19 +1113,11 @@
         },
         "pipenv": {
             "hashes": [
-<<<<<<< HEAD
-                "sha256:10ee98b58399e9bace042f3dc9644fdfc9f1a27f0a17a03642b7d24e533ee0ac",
-                "sha256:1bde859e8bbd1d21d503fd995bc0170048d6da7686ab885f074592c99a16e8f3"
-            ],
-            "markers": "python_version >= '3.6'",
-            "version": "==2021.11.23"
-=======
                 "sha256:3b80b4512934b9d8e8ce12c988394642ff96bb697680e5b092e59af503178327",
                 "sha256:f84d7119239b22ab2ac2b8fbc7d619d83cf41135206d72a17c4f151cda529fd0"
             ],
             "markers": "python_version >= '3.6'",
             "version": "==2022.1.8"
->>>>>>> 78c9d21c
         },
         "pipenv-setup": {
             "hashes": [
@@ -1226,19 +1178,11 @@
         },
         "pygments": {
             "hashes": [
-<<<<<<< HEAD
-                "sha256:59b895e326f0fb0d733fd28c6839bd18ad0687ba20efc26d4277fd1d30b971f4",
-                "sha256:9135c1af61eec0f650cd1ea1ed8ce298e54d56bcd8cc2ef46edd7702c171337c"
-            ],
-            "markers": "python_version >= '3.5'",
-            "version": "==2.11.1"
-=======
                 "sha256:44238f1b60a76d78fc8ca0528ee429702aae011c265fe6a8dd8b63049ae41c65",
                 "sha256:4e426f72023d88d03b2fa258de560726ce890ff3b630f88c21cbb8b2503b8c6a"
             ],
             "markers": "python_version >= '3.5'",
             "version": "==2.11.2"
->>>>>>> 78c9d21c
         },
         "pylint": {
             "hashes": [
@@ -1433,19 +1377,11 @@
         },
         "requests": {
             "hashes": [
-<<<<<<< HEAD
-                "sha256:8e5643905bf20a308e25e4c1dd379117c09000bf8a82ebccc462cfb1b34a16b5",
-                "sha256:f71a09d7feba4a6b64ffd8e9d9bc60f9bf7d7e19fd0e04362acb1cfc2e3d98df"
-            ],
-            "markers": "python_version >= '2.7' and python_version not in '3.0, 3.1, 3.2, 3.3, 3.4, 3.5'",
-            "version": "==2.27.0"
-=======
                 "sha256:68d7c56fd5a8999887728ef304a6d12edc7be74f1cfa47714fc8b414525c9a61",
                 "sha256:f22fa1e554c9ddfd16e6e41ac79759e17be9e492b3587efa038054674760e72d"
             ],
             "markers": "python_version >= '2.7' and python_version not in '3.0, 3.1, 3.2, 3.3, 3.4, 3.5'",
             "version": "==2.27.1"
->>>>>>> 78c9d21c
         },
         "requirementslib": {
             "hashes": [
@@ -1482,19 +1418,11 @@
         },
         "setuptools": {
             "hashes": [
-<<<<<<< HEAD
-                "sha256:5c89b1a14a67ac5f0956f1cb0aeb7d1d3f4c8ba4e4e1ab7bf1af4933f9a2f0fe",
-                "sha256:675fcebecb43c32eb930481abf907619137547f4336206e4d673180242e1a278"
-            ],
-            "markers": "python_version >= '3.7'",
-            "version": "==60.2.0"
-=======
                 "sha256:2404879cda71495fc4d5cbc445ed52fdaddf352b36e40be8dcc63147cb4edabe",
                 "sha256:68eb94073fc486091447fcb0501efd6560a0e5a1839ba249e5ff3c4c93f05f90"
             ],
             "markers": "python_version >= '3.7'",
             "version": "==60.5.0"
->>>>>>> 78c9d21c
         },
         "six": {
             "hashes": [
@@ -1515,7 +1443,6 @@
             "hashes": [
                 "sha256:0a8836751a68306b3fe97ecbe44db786f8479c3bf4b80e3a7f5c838657b4698c",
                 "sha256:6a11ea5dd0bdb197f9c2abc2e0ce73e01340464feaece525e64036546d24c851"
-<<<<<<< HEAD
             ],
             "index": "pypi",
             "version": "==4.3.2"
@@ -1527,11 +1454,6 @@
             ],
             "index": "pypi",
             "version": "==1.13.1"
-=======
-            ],
-            "index": "pypi",
-            "version": "==4.3.2"
->>>>>>> 78c9d21c
         },
         "sphinx-rtd-theme": {
             "hashes": [
