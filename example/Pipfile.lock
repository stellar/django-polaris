--- conflicted
+++ resolved
@@ -156,17 +156,6 @@
             "version": "==4.0.0"
         },
         "charset-normalizer": {
-<<<<<<< HEAD
-=======
-            "hashes": [
-                "sha256:0c8911edd15d19223366a194a513099a302055a962bca2cec0f54b8b63175d8b",
-                "sha256:f23667ebe1084be45f6ae0538e4a5a865206544097e4e8bbcacf42cd02a348f3"
-            ],
-            "markers": "python_version >= '3'",
-            "version": "==2.0.4"
-        },
-        "crc16": {
->>>>>>> 2f9c086b
             "hashes": [
                 "sha256:0c8911edd15d19223366a194a513099a302055a962bca2cec0f54b8b63175d8b",
                 "sha256:f23667ebe1084be45f6ae0538e4a5a865206544097e4e8bbcacf42cd02a348f3"
@@ -252,11 +241,7 @@
                 "sha256:14475042e284991034cb48e06f6851428fb14c4dc953acd9be9a5e95c7b6dd7a",
                 "sha256:467fbad99067910785144ce333826c71fb0e63a425657295239737f7ecd125f3"
             ],
-<<<<<<< HEAD
             "markers": "python_version >= '3' and python_version >= '3'",
-=======
-            "markers": "python_version >= '3'",
->>>>>>> 2f9c086b
             "version": "==3.2"
         },
         "mnemonic": {
@@ -428,11 +413,7 @@
                 "sha256:e1c35948337aee93cdefb47ab61e651b31171419d17db88610650f9e7f9a3636"
             ],
             "markers": "python_version >= '3.6'",
-<<<<<<< HEAD
             "version": "==4.1.1"
-=======
-            "version": "==2.13.0"
->>>>>>> 2f9c086b
         },
         "toml": {
             "hashes": [
