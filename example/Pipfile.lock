--- conflicted
+++ resolved
@@ -200,7 +200,7 @@
                 "sha256:2857e29ff0d34db842cd7ca3230549d1a697f96ee6d3fb071cfa6c7393832597",
                 "sha256:6881edbebdb17b39b4eaaa821b438bf6eddffb4468cf344f09f89def34a8b1df"
             ],
-            "markers": "python_full_version >= '3.5.0'",
+            "markers": "python_version >= '3.5'",
             "version": "==2.0.12"
         },
         "cryptography": {
@@ -357,7 +357,7 @@
                 "sha256:7c6fb5639d779388027a77944680aee4870f0fcd09b1e42a5525ee2ce4c625f6",
                 "sha256:acd2168872d0379e7a10873bb3e12bf6c91b35de758135c4fbd1015ef18fafc5"
             ],
-            "markers": "python_full_version >= '3.5.0'",
+            "markers": "python_version >= '3.5'",
             "version": "==0.20"
         },
         "multidict": {
@@ -546,7 +546,7 @@
                 "sha256:1e61c37477a1626458e36f7b1d82aa5c9b094fa4802892072e49de9c60c4c926",
                 "sha256:8abb2f1d86890a2dfb989f9a77cfcfd3e47c2a354b01111771326f8aa26e0254"
             ],
-            "markers": "python_version >= '2.7' and python_version not in '3.0, 3.1, 3.2, 3.3'",
+            "markers": "python_version >= '2.7' and python_version not in '3.0, 3.1, 3.2'",
             "version": "==1.16.0"
         },
         "sqlparse": {
@@ -554,7 +554,7 @@
                 "sha256:0c00730c74263a94e5a9919ade150dfc3b19c574389985446148402998287dae",
                 "sha256:48719e356bb8b42991bdbb1e8b83223757b93789c00910a616a071910ca4a64d"
             ],
-            "markers": "python_full_version >= '3.5.0'",
+            "markers": "python_version >= '3.5'",
             "version": "==0.4.2"
         },
         "stellar-base-sseclient": {
@@ -568,11 +568,7 @@
                 "sha256:4daf970cddb3eaca524b62881f8dd4cdde69ca544009981ac1ebbde66c35f5ed",
                 "sha256:fb347aa839edaf4cb46b775457959d59f06b9c41c929c10d40070080bc699c3a"
             ],
-<<<<<<< HEAD
-            "markers": "python_version < '4.0' and python_full_version >= '3.6.2'",
-=======
             "markers": "python_full_version >= '3.6.2' and python_version < '4'",
->>>>>>> 768618ba
             "version": "==8.0.0b4"
         },
         "toml": {
@@ -580,7 +576,7 @@
                 "sha256:806143ae5bfb6a3c6e736a764057db0e6a0e05e338b5630894a5f779cabb4f9b",
                 "sha256:b3bda1d108d5dd99f4a20d24d9c348e91c4db7ab1b749200bded2f839ccbe68f"
             ],
-            "markers": "python_version >= '2.6' and python_version not in '3.0, 3.1, 3.2, 3.3'",
+            "markers": "python_version >= '2.6' and python_version not in '3.0, 3.1, 3.2'",
             "version": "==0.10.2"
         },
         "typeguard": {
@@ -604,11 +600,7 @@
                 "sha256:d234b871b52271ae7ed6d9da47ffe857c76568f11dd30e28e18c5869dbd11e12",
                 "sha256:d963ef25639d1417e8a247be36e6aedd8c7c6f0a08adcb5a89146980a96b577c"
             ],
-<<<<<<< HEAD
-            "markers": "python_version < '4.0' and python_full_version >= '3.5.0'",
-=======
-            "markers": "python_full_version >= '3.5.0' and python_version < '4'",
->>>>>>> 768618ba
+            "markers": "python_version >= '3.5' and python_version < '4'",
             "version": "==5.3.0"
         },
         "yarl": {
