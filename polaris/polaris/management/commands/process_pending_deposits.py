--- conflicted
+++ resolved
@@ -53,48 +53,7 @@
 DEFAULT_HEARTBEAT = 5
 DEFAULT_INTERVAL = 10
 
-<<<<<<< HEAD
 PROCESS_PENDING_DEPOSITS_LOCK_KEY = "PROCESS_PENDING_DEPOSITS_LOCK"
-=======
-class Command(BaseCommand):
-    """
-    This process handles all of the transaction submission logic for deposit transactions.
-
-    When this command is invoked, Polaris queries the database for transactions in the
-    following scenarios and processes them accordingly.
-
-    A transaction is in the ``pending_user_transfer_start`` or ``pending_external`` status.
-        Polaris passes these transaction the
-        :meth:`~polaris.integrations.RailsIntegration.poll_pending_deposits` integration
-        function, and the anchor is expected to return :class:`~polaris.models.Transaction`
-        objects whose funds have been received off-chain. Polaris then checks if each
-        transaction is in one of the secenarios outlined below, and if not, submits the
-        return transactions them to the Stellar network. See the
-        :meth:`~polaris.integrations.RailsIntegration.poll_pending_deposits()` integration
-        function for more details.
-
-    A transaction’s destination account does not have a trustline to the requested asset.
-        Polaris checks if the trustline has been established. If it has, and the transaction’s
-        source account doesn’t require multiple signatures, Polaris will submit the transaction
-        to the Stellar Network.
-
-    A transaction’s source account requires multiple signatures before submission to the network.
-        In this case, :attr:`~polaris.models.Transaction.pending_signatures` is set to ``True``
-        and the anchor is expected to collect signatures, save the transaction envelope to
-        :attr:`~polaris.models.Transaction.envelope_xdr`, and set
-        :attr:`~polaris.models.Transaction.pending_signatures` back to ``False``. Polaris will
-        then query for these transactions and submit them to the Stellar network.
-
-    **Optional arguments:**
-
-        -h, --help            show this help message and exit
-        --loop                Continually restart command after a specified number
-                              of seconds.
-        --interval INTERVAL, -i INTERVAL
-                              The number of seconds to wait before restarting
-                              command. Defaults to 10.
-    """
->>>>>>> 76eb3c96
 
 
 class PolarisQueueAdapter:
@@ -1020,8 +979,10 @@
 class Command(BaseCommand):
     """
     This process handles all of the transaction submission logic for deposit transactions.
+
     When this command is invoked, Polaris queries the database for transactions in the
     following scenarios and processes them accordingly.
+
     A transaction is in the ``pending_user_transfer_start`` or ``pending_external`` status.
         Polaris passes these transaction the
         :meth:`~polaris.integrations.RailsIntegration.poll_pending_deposits` integration
@@ -1031,12 +992,24 @@
         return transactions them to the Stellar network. See the
         :meth:`~polaris.integrations.RailsIntegration.poll_pending_deposits()` integration
         function for more details.
+
     A transaction’s destination account does not have a trustline to the requested asset.
         Polaris checks if the trustline has been established. If it has, and the transaction’s
         source account doesn’t require multiple signatures, Polaris will submit the transaction
         to the Stellar Network.
+
+    A transaction’s source account requires multiple signatures before submission to the network.
+        In this case, :attr:`~polaris.models.Transaction.pending_signatures` is set to ``True``
+        and the anchor is expected to collect signatures, save the transaction envelope to
+        :attr:`~polaris.models.Transaction.envelope_xdr`, and set
+        :attr:`~polaris.models.Transaction.pending_signatures` back to ``False``. Polaris will
+        then query for these transactions and submit them to the Stellar network.
+
     **Optional arguments:**
+
         -h, --help            show this help message and exit
+        --loop                Continually restart command after a specified number
+                              of seconds.
         --interval INTERVAL, -i INTERVAL
                               The number of seconds to wait before restarting
                               command. Defaults to 10.
