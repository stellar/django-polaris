--- conflicted
+++ resolved
@@ -9,18 +9,7 @@
 
 import django.db.transaction
 from django.core.management import BaseCommand
-<<<<<<< HEAD
-from stellar_sdk import Keypair, Server
-=======
-from stellar_sdk import (
-    Keypair,
-    TransactionEnvelope,
-    Asset,
-    Claimant,
-    ServerAsync,
-    MuxedAccount,
-)
->>>>>>> 1f46274c
+from stellar_sdk import Keypair, ServerAsync, MuxedAccount
 from stellar_sdk.client.aiohttp_client import AiohttpClient
 from stellar_sdk.account import Account
 from stellar_sdk.exceptions import (
@@ -588,19 +577,6 @@
             logger.debug(
                 f"locked to submit deposit transaction for transaction {transaction.id}"
             )
-<<<<<<< HEAD
-=======
-            if not envelope:
-                distribution_acc, _ = await get_account_obj_async(
-                    Keypair.from_public_key(transaction.asset.distribution_account),
-                    server,
-                )
-                envelope = await cls.create_deposit_envelope(
-                    transaction, distribution_acc, server
-                )
-                envelope.sign(transaction.asset.distribution_seed)
-                transaction.envelope_xdr = envelope.to_xdr()
->>>>>>> 1f46274c
 
         transaction.status = Transaction.STATUS.pending_stellar
         await sync_to_async(transaction.save)()
@@ -617,10 +593,6 @@
                     transaction, destination_account_json
                 ),
             )
-        except Exception as e:
-            # catch and re-raise exception here so we can release the lock if necessary.
-            # the exception will be caught by PendingDeposits.handle_submit()
-            raise e
         finally:
             if (
                 distribution_account in locks["source_accounts"]
@@ -680,63 +652,6 @@
                 logger.exception("after_deposit() threw an unexpected exception")
 
     @staticmethod
-<<<<<<< HEAD
-=======
-    async def create_deposit_envelope(
-        transaction, source_account, server
-    ) -> TransactionEnvelope:
-        if transaction.amount_out:
-            payment_amount = transaction.amount_out
-        elif transaction.quote:
-            raise RuntimeError(
-                f"transaction {transaction.id} uses a quote but does not have "
-                "amount_out assigned"
-            )
-        else:
-            payment_amount = round(
-                Decimal(transaction.amount_in) - Decimal(transaction.amount_fee),
-                transaction.asset.significant_decimals,
-            )
-        builder = TransactionBuilder(
-            source_account=source_account,
-            network_passphrase=settings.STELLAR_NETWORK_PASSPHRASE,
-            # only one operation, so base_fee will be multipled by 1
-            base_fee=settings.MAX_TRANSACTION_FEE_STROOPS
-            or await server.fetch_base_fee(),
-        )
-        payment_op_kwargs = {
-            "destination": transaction.to_address,
-            "asset": Asset(
-                code=transaction.asset.code, issuer=transaction.asset.issuer
-            ),
-            "amount": str(payment_amount),
-            "source": transaction.asset.distribution_account,
-        }
-        if transaction.claimable_balance_supported:
-            _, json_resp = await get_account_obj_async(
-                Keypair.from_public_key(transaction.to_address), server
-            )
-            if is_pending_trust(transaction, json_resp):
-                claimant = Claimant(destination=transaction.to_address)
-                asset = Asset(
-                    code=transaction.asset.code, issuer=transaction.asset.issuer
-                )
-                builder.append_create_claimable_balance_op(
-                    claimants=[claimant],
-                    asset=asset,
-                    amount=str(payment_amount),
-                    source=transaction.asset.distribution_account,
-                )
-            else:
-                builder.append_payment_op(**payment_op_kwargs)
-        else:
-            builder.append_payment_op(**payment_op_kwargs)
-        if transaction.memo:
-            builder.add_memo(make_memo(transaction.memo, transaction.memo_type))
-        return builder.build()
-
-    @staticmethod
->>>>>>> 1f46274c
     def get_balance_id(response: dict) -> Optional[str]:
         """
         Pulls claimable balance ID from horizon responses if present
@@ -841,24 +756,6 @@
         await sync_to_async(transaction.save)()
         await maybe_make_callback_async(transaction)
 
-<<<<<<< HEAD
-=======
-    @staticmethod
-    def get_channel_keypair(transaction) -> Keypair:
-        if not transaction.channel_account:
-            logger.info(
-                f"calling create_channel_account() for transaction {transaction.id}"
-            )
-            rdi.create_channel_account(transaction=transaction)
-        if not transaction.channel_seed:
-            asset = transaction.asset
-            quote = transaction.quote
-            transaction.refresh_from_db()
-            transaction.asset = asset
-            transaction.quote = quote
-        return Keypair.from_secret(transaction.channel_seed)
-
->>>>>>> 1f46274c
     @classmethod
     def handle_error(cls, transaction, message):
         transaction.status_message = message
