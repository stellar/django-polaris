--- conflicted
+++ resolved
@@ -24,13 +24,8 @@
     render_error_response,
     create_transaction_id,
     extract_sep9_fields,
-    memo_str,
     make_memo,
-<<<<<<< HEAD
-=======
-    memo_hex_to_base64,
     get_quote_and_offchain_destination_asset,
->>>>>>> 1f46274c
 )
 from polaris.sep6.utils import validate_403_response
 from polaris.sep10.token import SEP10Token
@@ -83,14 +78,6 @@
             Transaction.KIND, "withdrawal-exchange" if exchange else "withdrawal"
         ),
         status=Transaction.STATUS.pending_user_transfer_start,
-<<<<<<< HEAD
-=======
-        receiving_anchor_account=args[
-            "source_asset" if exchange else "asset"
-        ].distribution_account,
-        memo=transaction_memo,
-        memo_type=Transaction.MEMO_TYPES.hash,
->>>>>>> 1f46274c
         protocol=Transaction.PROTOCOL.sep6,
         more_info_url=request.build_absolute_uri(
             f"{SEP6_MORE_INFO_PATH}?id={transaction_id}"
@@ -126,12 +113,9 @@
         response["memo"] = transaction.memo
         response["memo_type"] = transaction.memo_type
         logger.info(f"Created withdraw transaction {transaction.id}")
-<<<<<<< HEAD
-=======
         if exchange:
             transaction.quote.save()
         transaction.save()
->>>>>>> 1f46274c
     elif Transaction.objects.filter(id=transaction.id).exists():
         logger.error("Do not save transaction objects for invalid SEP-6 requests")
         return render_error_response(
