{% load static %} {% load i18n %}
{% get_current_language as LANGUAGE_CODE %}
<!DOCTYPE html>
<html>
  <head>
    <meta charset="utf-8" />
    <meta name="viewport" content="width=device-width, initial-scale=1" />

    {% block 'title' %}
    <title>{% if title %}{{ title|safe }}{% else %}{% trans "SEP24 reference server" %}{% endif %}</title>
    {% endblock %}

    <link rel="stylesheet" href="https://fonts.googleapis.com/css?family=Cabin&display=swap">
    <link rel="stylesheet" href="{% static 'polaris/base.css' %}" />
    <style>
      {% comment %}
      Due to the static image, can't put the background in .scss
      {% endcomment %}
      .control select:not([multiple]) {
        background-image: url("{% static "polaris/chevron-down.svg" %}");
        background-repeat: no-repeat;
        background-position: right 1em top 50%, 0 0;
      }
    </style>

    {% block 'extra_head' %}
    {% endblock %}
  </head>
  <body>
    {% block "header" %}
    <nav class="navbar" role="navigation" aria-label="main navigation">
      <div class="navbar-brand">
        {% if icon_path %}
        <img class="logo" src="{% static icon_path %}" alt="" />
        {% elif org_logo_url %}
        <img class="logo" src="{{ org_logo_url }}" alt="" />
        {% else %}
        <img class="logo" src="{% static 'polaris/company-icon.svg' %}" alt="" />
        {% endif %}
        {% if icon_label %}
        <a class="title" href="#">
            {{ icon_label|safe }}
        </a>
        {% endif %}
      </div>
    </nav>
    {% endblock %}
    <div class="main-content">
      {% block "content" %}
      {% endblock %}
    </div>
    <div class="bottom section">
      {% block "footer" %}
      {% endblock %}
    </div>
    <script type="text/javascript">
      "use strict";
      function _instanceof(left, right) { if (right != null && typeof Symbol !== "undefined" && right[Symbol.hasInstance]) { return !!right[Symbol.hasInstance](left); } else { return left instanceof right; } }

      {% comment %}
      Manually babel-ized helper. Generic helper to wait until conditions are right.
      {% endcomment %}
      var waitFor = function waitFor(predicate) {
        var pollInterval = arguments.length > 1 && arguments[1] !== undefined ? arguments[1] : 500;
        return new Promise(function (resolve) {
          var check = function check() {
            var result = predicate();
            if (_instanceof(result, Promise)) {
              result.then(function (isFinished) {
                if (isFinished) {
                  resolve();
                  return;
                }
                setTimeout(check, pollInterval);
              });
            } else {
              if (result) {
                resolve();
                return;
              }
              setTimeout(check, pollInterval);
            }
          };
          check();
        });
      };

      // Date/time pickers
      if (
        document.querySelector('input.date') !== null ||
        document.querySelector('input.date-time') !== null ||
        document.querySelector('input.time') !== null
      ) {
        var datepickerScript = document.createElement('script');
        datepickerScript.src = "https://unpkg.com/flatpickr@4.6.3/dist/flatpickr.min.js";
        datepickerScript.async = true;
        document.body.append(datepickerScript)

        var datepickerScript = document.createElement('script');
        datepickerScript.src = "https://unpkg.com/flatpickr@4.6.3/dist/l10n/{{ LANGUAGE_CODE }}.js";
        datepickerScript.async = true;
        document.body.append(datepickerScript)

        var datepickerScript = document.createElement('link');
        datepickerScript.href = "https://unpkg.com/flatpickr@4.6.3/dist/flatpickr.min.css";
        datepickerScript.rel = "stylesheet";
        document.head.append(datepickerScript)

        waitFor(function() {return !!window.flatpickr}).then(function () {
          window.flatpickr.localize(window.flatpickr.l10ns['{{ LANGUAGE_CODE }}']);
          window.flatpickr('input.date');
          window.flatpickr('input.date-time', {enableTime: true});
          window.flatpickr('input.time', {noCalendar: true, enableTime: true});
        })
      }

      // File picker
      document.querySelectorAll('.file-upload-field').forEach(function(f) {
        f.addEventListener('change', function(e) {
          var filename = e.target.value.replace(/.*(\/|\\)/, '') || 'Select a file';
          e.target.parentElement.setAttribute('data-text', filename);
        })
      })

      // Card inputs
      if (document.querySelector('.cc-number') !== null) {
        {% comment %} https://github.com/nosir/cleave.js {% endcomment %}
        var cleaveScript = document.createElement('script');
        cleaveScript.src = "https://unpkg.com/cleave.js@1.5.3/dist/cleave.min.js";
        cleaveScript.async = true;
        document.body.append(cleaveScript)

        waitFor(function() { return window.Cleave }).then(function() {
          new Cleave('.cc-number', { creditCard: true })
          new Cleave('.cc-expiration', { date: true, datePattern: ['m', 'y'] })
          new Cleave('.cc-cvv', {
            numeral: true,
            numeralThousandsGroupStyle: 'none',
            numericOnly: true,

          })
        })
      }

      // Amount symbol padding
      const amountInputElem = document.querySelector('.amount-input');
      const icon = amountInputElem.previousElementSibling;
      const iconWidthStr = getComputedStyle(icon).width;
      const iconWidthFloat = parseFloat(iconWidthStr.replace(/px/, ''));
      amountInputElem.style.paddingLeft = (iconWidthFloat + 2).toString() + 'px';

      // Disable form submit buttons after first click
      let submitButton = document.querySelector('.submit');
      let anchorForm = document.querySelector('form');
      if (anchorForm) {
        anchorForm.addEventListener('submit', (e) => {
          submitButton.disabled = true;
        });
      }

      // Show fee and amount user will receive when amount field
      // changes, if present.

      let amountInput = document.querySelector('.amount-input');
      let feeTag = document.querySelector('.fee');
      let amountOutTag = document.querySelector('.amount-out');
      if (amountInput) {
        let feeTable = document.querySelector('.fee-table');
        feeTable.removeAttribute('hidden');
        let timeout = null;
        amountInput.addEventListener("keyup", (e) => {
          if (isNaN(e.target.value)) return;
          let fee_fixed;
          let fee_percent;
          let amountIn = Number(e.target.value);
          let op = "{{ operation }}";
          if (op === "deposit") {
            fee_fixed = {{ asset.deposit_fee_fixed|default:0 }}
            fee_percent = {{ asset.deposit_fee_percent|default:0 }}
          } else {
            fee_fixed = {{ asset.withdrawal_fee_fixed|default:0 }}
            fee_percent = {{ asset.withdrawal_fee_percent|default:0 }}
          }
          let fee;
<<<<<<< HEAD
          function calcFee(fee, amountIn) {
            let feeStr;
            let amountOutStr;
            if (Number(amountIn) !== 0) {
              let amountOut = amountIn - fee;
              feeStr = fee.toFixed({{ asset.significant_decimals }});
              amountOutStr = amountOut.toFixed({{ asset.significant_decimals }});
=======
          let amountOut;
          if ("{{ use_fee_endpoint }}" !== "True") {
            fee = fee_fixed + (amountIn * (fee_percent/100));
            amountOut = amountIn - fee;
          } else {
            // Need to hit fee endpoint
            let params = new URLSearchParams();
            params.append("operation", op);
            params.append("asset_code", "{{ asset.code }}");
            params.append("amount", amountIn);
            fetch("/sep24/fee?" + params.toString()).then(
              response => response.json()
            ).then(json => {
               if (!json.error) {
                 fee = json.fee;
                 amountOut = amountIn - json.fee;
               }
            });
          }
          function calcFee() {
            let feeVal = fee.toFixed({{ asset.significant_decimals }});
            let amountOutVal = amountOut.toFixed({{ asset.significant_decimals }});
            feeTag.innerHTML = "{{ asset.symbol }} " + ((Number(feeVal) === 0) ? "0" : feeVal);
            amountOutTag.innerHTML = "{{ asset.symbol }} " + ((Number(amountOutVal) === 0) ? "0" : amountOutVal);
          }
          function waitForAmountOut() {
            if (!amountOut) {
              setTimeout(waitForAmountOut, 100);
>>>>>>> 25c48017
            } else {
              feeStr = "0";
              amountOutStr = "0";
            }
            feeTag.innerHTML = "{{ asset.symbol }}" + feeStr;
            amountOutTag.innerHTML = "{{ asset.symbol }}" + amountOutStr;
          }

          if ("{{ use_fee_endpoint }}" !== "True") {
            fee = fee_fixed + (amountIn * (fee_percent/100));
            calcFee(fee, amountIn);
          } else {
            // Need to hit fee endpoint
            clearTimeout(timeout)
            timeout = setTimeout(() => {
              let params = new URLSearchParams({
                "operation": op,
                "asset_code": "{{ asset.code }}",
                "amount": amountIn
              });
              fetch("/sep24/fee?" + params.toString()).then(
                response => response.json()
              ).then(json => {
                 if (!json.error) {
                   calcFee(json.fee, amountIn);
                 }
              });
            }, 500);
          }
        });
      }
    </script>

    {# Rendered via Polaris javascript integrations #}
    {% for script in scripts %}
      {% if script.path %}
      <script src="/static/{{ script.path }}" {% if script.is_async %}async{% endif %} ></script>
      {% elif script.url %}
      <script src="{{ script.url }}" {% if script.is_async %}async{% endif %}></script>
      {% endif %}
    {% endfor %}

    {# Rendered via custom extra_body template #}
    {% block 'extra_body' %}
    {% endblock %}

  </body>
</html><|MERGE_RESOLUTION|>--- conflicted
+++ resolved
@@ -182,7 +182,6 @@
             fee_percent = {{ asset.withdrawal_fee_percent|default:0 }}
           }
           let fee;
-<<<<<<< HEAD
           function calcFee(fee, amountIn) {
             let feeStr;
             let amountOutStr;
@@ -190,42 +189,12 @@
               let amountOut = amountIn - fee;
               feeStr = fee.toFixed({{ asset.significant_decimals }});
               amountOutStr = amountOut.toFixed({{ asset.significant_decimals }});
-=======
-          let amountOut;
-          if ("{{ use_fee_endpoint }}" !== "True") {
-            fee = fee_fixed + (amountIn * (fee_percent/100));
-            amountOut = amountIn - fee;
-          } else {
-            // Need to hit fee endpoint
-            let params = new URLSearchParams();
-            params.append("operation", op);
-            params.append("asset_code", "{{ asset.code }}");
-            params.append("amount", amountIn);
-            fetch("/sep24/fee?" + params.toString()).then(
-              response => response.json()
-            ).then(json => {
-               if (!json.error) {
-                 fee = json.fee;
-                 amountOut = amountIn - json.fee;
-               }
-            });
-          }
-          function calcFee() {
-            let feeVal = fee.toFixed({{ asset.significant_decimals }});
-            let amountOutVal = amountOut.toFixed({{ asset.significant_decimals }});
-            feeTag.innerHTML = "{{ asset.symbol }} " + ((Number(feeVal) === 0) ? "0" : feeVal);
-            amountOutTag.innerHTML = "{{ asset.symbol }} " + ((Number(amountOutVal) === 0) ? "0" : amountOutVal);
-          }
-          function waitForAmountOut() {
-            if (!amountOut) {
-              setTimeout(waitForAmountOut, 100);
->>>>>>> 25c48017
             } else {
               feeStr = "0";
               amountOutStr = "0";
             }
-            feeTag.innerHTML = "{{ asset.symbol }}" + feeStr;
-            amountOutTag.innerHTML = "{{ asset.symbol }}" + amountOutStr;
+            feeTag.innerHTML = "{{ asset.symbol }} " + feeStr;
+            amountOutTag.innerHTML = "{{ asset.symbol }} " + amountOutStr;
           }
 
           if ("{{ use_fee_endpoint }}" !== "True") {
